--- conflicted
+++ resolved
@@ -65,13 +65,8 @@
 
     // Call variants in query relative to a reference
     Call{
-<<<<<<< HEAD
-        // Input fasta or fastq query file
-        #[arg(long = "query", short = 'q', required = true, help_heading = "Input")]
-=======
         // Input fasta or fastq query file(s)
         #[arg(group = "input", required = true)]
->>>>>>> 8dd92969
         query_file: PathBuf,
 
         // Reference fasta or fastq file
