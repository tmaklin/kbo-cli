--- conflicted
+++ resolved
@@ -153,10 +153,7 @@
 pub fn write_vcf_contents<W: Write>(f: &mut W,
                                     header: &noodles_vcf::Header,
                                     variants: &[Variant],
-<<<<<<< HEAD
-=======
                                     ref_seq: &[u8],
->>>>>>> 8dd92969
                                     contig_header: &str,
 ) -> Result<(), std::io::Error> {
     let mut writer = noodles_vcf::Writer::new(f);
@@ -168,30 +165,6 @@
     let contig_name = header_contents.next().expect("Contig name");
 
     variants.iter().for_each(|variant| {
-<<<<<<< HEAD
-        let alt_bases = variant.query_chars.iter().map(|nt| u8_to_base(*nt)).collect::<Vec<Base>>();
-        let alt_allele = vec![Allele::Bases(alt_bases)];
-        let ref_bases = variant.ref_chars.iter().map(|nt| *nt as char).collect::<String>();
-        let genotypes = Genotypes::new(keys.clone(), vec![vec![Some(Value::String("1".to_string()))]]);
-
-        let mut record_builder = noodles_vcf::Record::builder()
-            .set_chromosome(
-                contig_name
-                    .parse()
-                    .expect("Invalid chromosome name"),
-            )
-            .set_position(Position::from(variant.query_pos + (variant.query_chars.len() as i64 - variant.ref_chars.len() as i64) as usize))
-            .set_reference_bases(ref_bases.parse().expect("Reference bases"))
-            .set_alternate_bases(AlternateBases::from(alt_allele))
-            .set_genotypes(genotypes);
-
-        if variant.ref_chars.len() != 1 || variant.query_chars.len() != 1 {
-            record_builder = record_builder.set_info("INDEL".parse().expect("Parsed string"));
-        }
-        let record = record_builder.build().expect("Could not construct record");
-
-        writer.write_record(header, &record).expect("Wrote .vcf record");
-=======
         let flanking = split_flanking_variants(&variant.ref_chars, &variant.query_chars, variant.query_pos);
         if flanking.is_some() {
             let (var1, var2) = flanking.unwrap();
@@ -203,7 +176,6 @@
             let record = build_vcf_record(variant, ref_seq, &keys, contig_name);
             writer.write_record(header, &record).expect("Wrote .vcf record");
         }
->>>>>>> 8dd92969
     });
     Ok(())
 }